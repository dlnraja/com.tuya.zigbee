--- conflicted
+++ resolved
@@ -219,19 +219,16 @@
 
 ## 📝 Recent Commits
 
-<<<<<<< HEAD
 - `d2d407452` Merge branch 'master' of https://github.com/dlnraja/com.tuya.zigbee - *Dylan Rajasekaram* (7 minutes ago)
 - `32912e4fa` Docs: Roadmap ameliorations (Device Capabilities + Philips Hue + Aqara + SONOFF best practices) - *Dylan Rajasekaram* (10 minutes ago)
 - `dbd1d6176` Docs: Auto-update links, paths, README & CHANGELOG [skip ci] - *Dylan Rajasekaram* (13 minutes ago)
 - `d4d8b5375` Merge branch 'master' of https://github.com/dlnraja/com.tuya.zigbee - *Dylan Rajasekaram* (14 minutes ago)
 - `eae930b0b` Docs: Integration Nedis Zigbee Support (Tuya inside, pas besoin app separee, Action NL/BE) - *Dylan Rajasekaram* (15 minutes ago)
-=======
 - `d2d407452` Merge branch 'master' of https://github.com/dlnraja/com.tuya.zigbee - *Dylan Rajasekaram* (42 seconds ago)
 - `32912e4fa` Docs: Roadmap ameliorations (Device Capabilities + Philips Hue + Aqara + SONOFF best practices) - *Dylan Rajasekaram* (4 minutes ago)
 - `dbd1d6176` Docs: Auto-update links, paths, README & CHANGELOG [skip ci] - *Dylan Rajasekaram* (7 minutes ago)
 - `d4d8b5375` Merge branch 'master' of https://github.com/dlnraja/com.tuya.zigbee - *Dylan Rajasekaram* (8 minutes ago)
 - `eae930b0b` Docs: Integration Nedis Zigbee Support (Tuya inside, pas besoin app separee, Action NL/BE) - *Dylan Rajasekaram* (8 minutes ago)
->>>>>>> 8a085911
 
 ---
 
