--- conflicted
+++ resolved
@@ -219,19 +219,16 @@
 
 ## 📝 Recent Commits
 
-<<<<<<< HEAD
 - `05659653c` Merge branch 'master' of https://github.com/dlnraja/com.tuya.zigbee - *Dylan Rajasekaram* (4 minutes ago)
 - `0847677d4` Sync - *Dylan Rajasekaram* (5 minutes ago)
 - `3e0fc6186` Version: Bump to 2.15.133 (2.15.132 already published) - *Dylan Rajasekaram* (9 minutes ago)
 - `e2eed5501` Docs: Auto-update links, paths, README & CHANGELOG [skip ci] - *Dylan Rajasekaram* (12 minutes ago)
 - `d42ffda05` Merge branch 'master' of https://github.com/dlnraja/com.tuya.zigbee - *Dylan Rajasekaram* (12 minutes ago)
-=======
 - `05659653c` Merge branch 'master' of https://github.com/dlnraja/com.tuya.zigbee - *Dylan Rajasekaram* (44 seconds ago)
 - `0847677d4` Sync - *Dylan Rajasekaram* (88 seconds ago)
 - `3e0fc6186` Version: Bump to 2.15.133 (2.15.132 already published) - *Dylan Rajasekaram* (6 minutes ago)
 - `e2eed5501` Docs: Auto-update links, paths, README & CHANGELOG [skip ci] - *Dylan Rajasekaram* (8 minutes ago)
 - `d42ffda05` Merge branch 'master' of https://github.com/dlnraja/com.tuya.zigbee - *Dylan Rajasekaram* (9 minutes ago)
->>>>>>> 767af540
 
 ---
 
