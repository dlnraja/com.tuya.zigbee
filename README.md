--- conflicted
+++ resolved
@@ -219,19 +219,16 @@
 
 ## 📝 Recent Commits
 
-<<<<<<< HEAD
 - `6341e2178` Merge branch 'master' of https://github.com/dlnraja/com.tuya.zigbee - *Dylan Rajasekaram* (12 minutes ago)
 - `e15bb9a19` Feature: Systeme complet mise a jour automatique (README + liens + CHANGELOG + GitHub Actions) - *Dylan Rajasekaram* (13 minutes ago)
 - `cbf253384` Update Homey App Version to v2.15.132 - *github-actions[bot]* (24 minutes ago)
 - `51a37e7ea` Merge branch 'master' of https://github.com/dlnraja/com.tuya.zigbee - *Dylan Rajasekaram* (26 minutes ago)
 - `122098fd0` Docs: Organisation complete projet (docs/ + scripts/ structure propre) - *Dylan Rajasekaram* (27 minutes ago)
-=======
 - `6341e2178` Merge branch 'master' of https://github.com/dlnraja/com.tuya.zigbee - *Dylan Rajasekaram* (53 seconds ago)
 - `e15bb9a19` Feature: Systeme complet mise a jour automatique (README + liens + CHANGELOG + GitHub Actions) - *Dylan Rajasekaram* (2 minutes ago)
 - `cbf253384` Update Homey App Version to v2.15.132 - *github-actions[bot]* (12 minutes ago)
 - `51a37e7ea` Merge branch 'master' of https://github.com/dlnraja/com.tuya.zigbee - *Dylan Rajasekaram* (14 minutes ago)
 - `122098fd0` Docs: Organisation complete projet (docs/ + scripts/ structure propre) - *Dylan Rajasekaram* (15 minutes ago)
->>>>>>> 41a48da7
 
 ---
 
