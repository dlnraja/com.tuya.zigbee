# 🏠 Universal Tuya Zigbee

[![Version](https://img.shields.io/badge/version-2.15.133-blue.svg)](https://github.com/dlnraja/com.tuya.zigbee)
[![SDK](https://img.shields.io/badge/SDK-3-green.svg)](https://apps.developer.homey.app)
[![Homey](https://img.shields.io/badge/Homey->=12.2.0-orange.svg)](https://homey.app)
[![Drivers](https://img.shields.io/badge/drivers-183-brightgreen.svg)](https://github.com/dlnraja/com.tuya.zigbee/tree/master/drivers)
[![License](https://img.shields.io/badge/license-MIT-lightgrey.svg)](LICENSE)

Community-maintained Tuya Zigbee app with 183 SDK3 native drivers. Based on Johan Bendz's original work. 100% local control, no cloud required. Active development and support for 300+ device IDs. User-friendly driver names for easy pairing.

---

## 📊 Statistics

```
Drivers:              183
SDK Version:          3
Homey Compatibility:  >=12.2.0
Version:              2.15.133
Status:               ✅ Active Development
```

---

## ✨ Features

- ✅ **183 Native Zigbee Drivers** - No cloud dependency
- ✅ **100% Local Control** - All devices work offline
- ✅ **SDK3 Modern Architecture** - Built with latest Homey SDK
- ✅ **Advanced Flow Cards** - Comprehensive automation support
- ✅ **Multi-brand Support** - Works with 300+ device IDs
- ✅ **Active Development** - Regular updates and bug fixes
- ✅ **Community Driven** - Based on community feedback
- ✅ **Automated Updates** - GitHub Actions CI/CD pipeline

---

## 🚀 Installation

### From Homey App Store (Recommended)
1. Open Homey app
2. Go to **More** → **Apps**
3. Search for "**Universal Tuya Zigbee**"
4. Click **Install**

### From GitHub (Development)
```bash
git clone https://github.com/dlnraja/com.tuya.zigbee.git
cd com.tuya.zigbee
npm install
homey app install
```

---

## 📂 Project Structure

```
tuya_repair/
├── 📄 FICHIERS RACINE (essentiels seulement)
│   ├── README.md              ← Documentation principale
│   ├── CHANGELOG.md           ← Historique versions
│   ├── LICENSE                ← Licence MIT
│   ├── app.json              ← Config Homey (généré)
│   ├── package.json          ← Dépendances Node
│   └── .env                  ← Variables environnement
│
├── 📁 DOSSIERS HOMEY (SDK)
│   ├── drivers/              ← 183 drivers Zigbee
│   ├── lib/                  ← Bibliothèques partagées
│   ├── utils/                ← Utilitaires helpers
│   ├── assets/               ← Images app
│   ├── locales/              ← Traductions
│   ├── settings/             ← Interface settings
│   └── api/                  ← API endpoints
│
├── 📁 DOCUMENTATION
│   ├── docs/
│   │   ├── fixes/            ← Docs corrections bugs
│   │   ├── workflow/         ← Docs workflow GitHub
│   │   ├── community/        ← Analyse apps communautaires
│   │   └── forum/            ← Réponses forum users
│   │
│   └── references/           ← Références techniques
│
├── 📁 SCRIPTS
│   ├── scripts/
│   │   ├── fixes/            ← Scripts correction bugs
│   │   ├── automation/       ← Scripts Git/Publish
│   │   └── utils/            ← Scripts utilitaires
│   │
│   └── ultimate_system/      ← Système automatisation avancé
│
├── 📁 DATA & REPORTS
│   ├── project-data/         ← Données projet
│   ├── reports/              ← Rapports validation
│   └── github-analysis/      ← Analyses GitHub
│
└── 📁 CONFIGURATION
    ├── .github/              ← GitHub Actions workflows
    ├── .vscode/              ← Config VS Code
    ├── .gitignore            ← Fichiers ignorés Git
    └── .homeyignore          ← Fichiers ignorés Homey
```

**Complete documentation:** [PROJECT_STRUCTURE.md](PROJECT_STRUCTURE.md)

---

## 🔄 Recent Updates

### Version 2.15.98 - 2025-01-15

- **IASZoneEnroller Library** - Multi-method enrollment system with automatic fallback
- **Comprehensive Documentation**
- **Motion Sensor** (`motion_temp_humidity_illumination_multi_battery`)
- **SOS Emergency Button** (`sos_emergency_button_cr2032`)
- No longer dependent on Homey IEEE address

**Full changelog:** [CHANGELOG.md](CHANGELOG.md)

---

## 🐛 Recent Fixes

- [STATUS_FINAL.md](docs/fixes/STATUS_FINAL.md) (2025-10-16)
- [EMAIL_CORRECTION_SUMMARY.md](docs/fixes/EMAIL_CORRECTION_SUMMARY.md) (2025-10-16)
- [CRITICAL_FIX_SUMMARY_v2.15.130.md](docs/fixes/CRITICAL_FIX_SUMMARY_v2.15.130.md) (2025-10-16)

**All fixes:** [docs/fixes/](docs/fixes/)

---

## 📚 Documentation

### User Documentation
- [Workflow Guide](docs/workflow/WORKFLOW_GUIDE.md) - GitHub Actions workflow
- [Quick Reference](docs/workflow/QUICK_WORKFLOW.md) - Quick commands
- [Auto-Update System](docs/workflow/AUTO_UPDATE_SYSTEM.md) - Automatic docs updates

### Developer Documentation
- [Project Structure](PROJECT_STRUCTURE.md) - Complete structure documentation
- [Community Analysis](docs/community/COMMUNITY_APPS_ANALYSIS.md) - Best practices from community apps
- [Quick Improvements](docs/community/QUICK_IMPROVEMENTS.md) - Priority features

### Bug Fixes & Reports
- [Critical Fix Summary](docs/fixes/CRITICAL_FIX_SUMMARY_v2.15.130.md) - Latest critical fixes
- [IAS Zone Fix](docs/fixes/PETER_IAS_ZONE_FIX_COMPLETE.md) - Motion sensor fix
- [All Fixes](docs/fixes/) - Complete fix history

---

## 🤝 Contributing

Contributions are welcome! This project follows these principles:
- **UNBRANDED** - Organized by device function, not brand
- **USER-FRIENDLY** - Easy to understand driver names
- **COMPREHENSIVE** - Support as many devices as possible
- **QUALITY** - Well-tested, properly documented

### Development Workflow

1. **Make changes** to drivers/lib/utils
2. **Validate locally:** `homey app validate --level publish`
3. **Commit & push:** `git commit && git push`
4. **GitHub Actions** automatically validates, versions, and publishes

**Smart commit:** `powershell scripts/automation/smart-commit.ps1 "Your message"`

---

## 🔧 Scripts & Automation

### Organization
```bash
# Reorganize project structure
powershell scripts/organize-project.ps1
```

### Updates
```bash
# Update all links and paths
node scripts/automation/update-all-links.js

# Smart commit (with auto-updates)
powershell scripts/automation/smart-commit.ps1 "Message"
```

### Git Hooks
```bash
# Install pre-commit hooks
powershell scripts/automation/install-git-hooks.ps1
```

---

## 📦 Device Support

### Categories
1. **Motion & Presence** - PIR sensors, radar sensors, presence detection
2. **Contact & Security** - Door/window sensors, locks, alarms
3. **Temperature & Climate** - Temp/humidity sensors, thermostats
4. **Smart Lighting** - Bulbs, switches, dimmers, RGB controllers
5. **Power & Energy** - Smart plugs, power monitors, energy tracking
6. **Safety** - Smoke detectors, water leak sensors, CO detectors
7. **Automation** - Buttons, scene controllers, remotes

**Total: 183 drivers supporting 300+ device IDs**

---

## 🔗 Links

- **GitHub Repository:** https://github.com/dlnraja/com.tuya.zigbee
- **Homey Community Forum:** https://community.homey.app/t/app-pro-universal-tuya-zigbee-device-app-test/140352
- **Issue Tracker:** https://github.com/dlnraja/com.tuya.zigbee/issues
- **Homey App Store:** [Universal Tuya Zigbee](https://homey.app/a/com.dlnraja.tuya.zigbee/)

---

## 📝 Recent Commits

<<<<<<< HEAD
- `bf6d30b77` Merge branch 'master' of https://github.com/dlnraja/com.tuya.zigbee - *Dylan Rajasekaram* (6 minutes ago)
- `f9af75caa` Implementation: Phase 1-4 base structure (FlowCardManager, VirtualCapabilities, DeviceHealth, ManufacturerDB) - *Dylan Rajasekaram* (7 minutes ago)
- `8a0859110` Docs: Auto-update links, paths, README & CHANGELOG [skip ci] - *Dylan Rajasekaram* (14 minutes ago)
- `d2d407452` Merge branch 'master' of https://github.com/dlnraja/com.tuya.zigbee - *Dylan Rajasekaram* (14 minutes ago)
- `32912e4fa` Docs: Roadmap ameliorations (Device Capabilities + Philips Hue + Aqara + SONOFF best practices) - *Dylan Rajasekaram* (17 minutes ago)
=======
- `bf6d30b77` Merge branch 'master' of https://github.com/dlnraja/com.tuya.zigbee - *Dylan Rajasekaram* (44 seconds ago)
- `f9af75caa` Implementation: Phase 1-4 base structure (FlowCardManager, VirtualCapabilities, DeviceHealth, ManufacturerDB) - *Dylan Rajasekaram* (2 minutes ago)
- `8a0859110` Docs: Auto-update links, paths, README & CHANGELOG [skip ci] - *Dylan Rajasekaram* (9 minutes ago)
- `d2d407452` Merge branch 'master' of https://github.com/dlnraja/com.tuya.zigbee - *Dylan Rajasekaram* (9 minutes ago)
- `32912e4fa` Docs: Roadmap ameliorations (Device Capabilities + Philips Hue + Aqara + SONOFF best practices) - *Dylan Rajasekaram* (12 minutes ago)
>>>>>>> 14667bfc

---

## 📄 License

MIT License - See [LICENSE](LICENSE) file for details

---

## 👤 Author

**Dylan Rajasekaram**
- Email: dylan.rajasekaram@gmail.com
- GitHub: [@dlnraja](https://github.com/dlnraja)

---

## 🙏 Acknowledgments

Based on the original work by **Johan Bendz** and inspired by:
- [Philips Hue Zigbee](https://github.com/JohanBendz/com.philips.hue.zigbee) by Johan Bendz
- [Aqara & Xiaomi](https://github.com/Maxmudjon/com.maxmudjon.mihomey) by Maxmudjon
- [SONOFF Zigbee](https://github.com/StyraHem/Homey.Sonoff.Zigbee) by StyraHem

---

## ⚡ Status

```
Last Updated:     2025-10-16
Version:          2.15.133
Build Status:     ✅ Passing
Documentation:    ✅ Up to date
GitHub Actions:   ✅ Active
```

**This README is automatically generated and updated by [update-all-links.js](scripts/automation/update-all-links.js)**

---

**💡 Tip:** Use `powershell scripts/automation/smart-commit.ps1 "message"` for automatic docs updates!<|MERGE_RESOLUTION|>--- conflicted
+++ resolved
@@ -220,19 +220,16 @@
 
 ## 📝 Recent Commits
 
-<<<<<<< HEAD
 - `bf6d30b77` Merge branch 'master' of https://github.com/dlnraja/com.tuya.zigbee - *Dylan Rajasekaram* (6 minutes ago)
 - `f9af75caa` Implementation: Phase 1-4 base structure (FlowCardManager, VirtualCapabilities, DeviceHealth, ManufacturerDB) - *Dylan Rajasekaram* (7 minutes ago)
 - `8a0859110` Docs: Auto-update links, paths, README & CHANGELOG [skip ci] - *Dylan Rajasekaram* (14 minutes ago)
 - `d2d407452` Merge branch 'master' of https://github.com/dlnraja/com.tuya.zigbee - *Dylan Rajasekaram* (14 minutes ago)
 - `32912e4fa` Docs: Roadmap ameliorations (Device Capabilities + Philips Hue + Aqara + SONOFF best practices) - *Dylan Rajasekaram* (17 minutes ago)
-=======
 - `bf6d30b77` Merge branch 'master' of https://github.com/dlnraja/com.tuya.zigbee - *Dylan Rajasekaram* (44 seconds ago)
 - `f9af75caa` Implementation: Phase 1-4 base structure (FlowCardManager, VirtualCapabilities, DeviceHealth, ManufacturerDB) - *Dylan Rajasekaram* (2 minutes ago)
 - `8a0859110` Docs: Auto-update links, paths, README & CHANGELOG [skip ci] - *Dylan Rajasekaram* (9 minutes ago)
 - `d2d407452` Merge branch 'master' of https://github.com/dlnraja/com.tuya.zigbee - *Dylan Rajasekaram* (9 minutes ago)
 - `32912e4fa` Docs: Roadmap ameliorations (Device Capabilities + Philips Hue + Aqara + SONOFF best practices) - *Dylan Rajasekaram* (12 minutes ago)
->>>>>>> 14667bfc
 
 ---
 
