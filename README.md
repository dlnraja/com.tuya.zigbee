# 🏠 Universal Tuya Zigbee

[![Version](https://img.shields.io/badge/version-3.0.5-blue.svg)](https://github.com/dlnraja/com.tuya.zigbee)
[![SDK](https://img.shields.io/badge/SDK-3-green.svg)](https://apps.developer.homey.app)
[![Homey](https://img.shields.io/badge/Homey->=12.2.0-orange.svg)](https://homey.app)
[![Drivers](https://img.shields.io/badge/drivers-183-brightgreen.svg)](https://github.com/dlnraja/com.tuya.zigbee/tree/master/drivers)
[![License](https://img.shields.io/badge/license-MIT-lightgrey.svg)](LICENSE)

Community-maintained Tuya Zigbee app with 183 SDK3 native drivers. 67 drivers enriched with 254+ manufacturer IDs from multiple sources (Zigbee2MQTT, Johan Bendz, Homey Forum, Home Assistant, Blakadder). 123 flow cards (triggers, actions, conditions) with proper tokens. 100% local control, no cloud required. IAS Zone enrollment verified. Zero overlaps after cleanup (5,332 remaining). Active development and support for 550+ device IDs. User-friendly driver names for easy pairing.

---

## 📊 Statistics

```
Drivers:              183
SDK Version:          3
Homey Compatibility:  >=12.2.0
Version:              3.0.5
Status:               ✅ Active Development
```

---

## ✨ Features

- ✅ **183 Native Zigbee Drivers** - No cloud dependency
- ✅ **100% Local Control** - All devices work offline
- ✅ **SDK3 Modern Architecture** - Built with latest Homey SDK
- ✅ **Advanced Flow Cards** - Comprehensive automation support
- ✅ **Multi-brand Support** - Works with 300+ device IDs
- ✅ **Active Development** - Regular updates and bug fixes
- ✅ **Community Driven** - Based on community feedback
- ✅ **Automated Updates** - GitHub Actions CI/CD pipeline

---

## 🚀 Installation

### From Homey App Store (Recommended)
1. Open Homey app
2. Go to **More** → **Apps**
3. Search for "**Universal Tuya Zigbee**"
4. Click **Install**

### From GitHub (Development)
```bash
git clone https://github.com/dlnraja/com.tuya.zigbee.git
cd com.tuya.zigbee
npm install
homey app install
```

---

## 📂 Project Structure

```

```

**Complete documentation:** [PROJECT_STRUCTURE.md](PROJECT_STRUCTURE.md)

---

## 🔄 Recent Updates

### Version 3.0.0 - 2025-10-16

- **Complete DP interpretation engine** - Centralized Data Point handling
- **Fingerprints database** (100+ devices mapped)
- **Profiles system** (20+ profiles defined)
- **Capability mapping** (comprehensive DP → Homey conversion)
- **Reusable converters** (power, temperature, onoff, and more)

**Full changelog:** [CHANGELOG.md](CHANGELOG.md)

---

## 🐛 Recent Fixes

- [STATUS_FINAL.md](docs/fixes/STATUS_FINAL.md) (2025-10-16)
- [EMAIL_CORRECTION_SUMMARY.md](docs/fixes/EMAIL_CORRECTION_SUMMARY.md) (2025-10-16)
- [CRITICAL_FIX_SUMMARY_v2.15.130.md](docs/fixes/CRITICAL_FIX_SUMMARY_v2.15.130.md) (2025-10-16)

**All fixes:** [docs/fixes/](docs/fixes/)

---

## 📚 Documentation

### User Documentation
- [Workflow Guide](docs/workflow/WORKFLOW_GUIDE.md) - GitHub Actions workflow
- [Quick Reference](docs/workflow/QUICK_WORKFLOW.md) - Quick commands
- [Auto-Update System](docs/workflow/AUTO_UPDATE_SYSTEM.md) - Automatic docs updates

### Developer Documentation
- [Project Structure](PROJECT_STRUCTURE.md) - Complete structure documentation
- [Community Analysis](docs/community/COMMUNITY_APPS_ANALYSIS.md) - Best practices from community apps
- [Quick Improvements](docs/community/QUICK_IMPROVEMENTS.md) - Priority features

### Bug Fixes & Reports
- [Critical Fix Summary](docs/fixes/CRITICAL_FIX_SUMMARY_v2.15.130.md) - Latest critical fixes
- [IAS Zone Fix](docs/fixes/PETER_IAS_ZONE_FIX_COMPLETE.md) - Motion sensor fix
- [All Fixes](docs/fixes/) - Complete fix history

---

## 🤝 Contributing

Contributions are welcome! This project follows these principles:
- **UNBRANDED** - Organized by device function, not brand
- **USER-FRIENDLY** - Easy to understand driver names
- **COMPREHENSIVE** - Support as many devices as possible
- **QUALITY** - Well-tested, properly documented

### Development Workflow

1. **Make changes** to drivers/lib/utils
2. **Validate locally:** `homey app validate --level publish`
3. **Commit & push:** `git commit && git push`
4. **GitHub Actions** automatically validates, versions, and publishes

**Smart commit:** `powershell scripts/automation/smart-commit.ps1 "Your message"`

---

## 🔧 Scripts & Automation

### Organization
```bash
# Reorganize project structure
powershell scripts/organize-project.ps1
```

### Updates
```bash
# Update all links and paths
node scripts/automation/update-all-links.js

# Smart commit (with auto-updates)
powershell scripts/automation/smart-commit.ps1 "Message"
```

### Git Hooks
```bash
# Install pre-commit hooks
powershell scripts/automation/install-git-hooks.ps1
```

---

## 📦 Device Support

### Categories
1. **Motion & Presence** - PIR sensors, radar sensors, presence detection
2. **Contact & Security** - Door/window sensors, locks, alarms
3. **Temperature & Climate** - Temp/humidity sensors, thermostats
4. **Smart Lighting** - Bulbs, switches, dimmers, RGB controllers
5. **Power & Energy** - Smart plugs, power monitors, energy tracking
6. **Safety** - Smoke detectors, water leak sensors, CO detectors
7. **Automation** - Buttons, scene controllers, remotes

**Total: 183 drivers supporting 300+ device IDs**

---

## 🔗 Links

- **GitHub Repository:** https://github.com/dlnraja/com.tuya.zigbee
- **Homey Community Forum:** https://community.homey.app/t/app-pro-universal-tuya-zigbee-device-app-test/140352
- **Issue Tracker:** https://github.com/dlnraja/com.tuya.zigbee/issues
- **Homey App Store:** [Universal Tuya Zigbee](https://homey.app/a/com.dlnraja.tuya.zigbee/)

---

## 📝 Recent Commits

<<<<<<< HEAD
- `1a6c019eb` Merge branch 'master' of https://github.com/dlnraja/com.tuya.zigbee - *Dylan Rajasekaram* (4 minutes ago)
- `4502166bd` ci: Add publish-v3.yml workflow for automated Homey App Store publication - *Dylan Rajasekaram* (5 minutes ago)
- `e47f74b7a` Docs: Auto-update links, paths, README & CHANGELOG [skip ci] - *Dylan Rajasekaram* (8 minutes ago)
- `af2f99906` Merge branch 'master' of https://github.com/dlnraja/com.tuya.zigbee - *Dylan Rajasekaram* (9 minutes ago)
- `2334f112c` chore: Update app.json to v3.0.5 with complete session improvements - *Dylan Rajasekaram* (10 minutes ago)
=======
- `1a6c019eb` Merge branch 'master' of https://github.com/dlnraja/com.tuya.zigbee - *Dylan Rajasekaram* (47 seconds ago)
- `4502166bd` ci: Add publish-v3.yml workflow for automated Homey App Store publication - *Dylan Rajasekaram* (2 minutes ago)
- `e47f74b7a` Docs: Auto-update links, paths, README & CHANGELOG [skip ci] - *Dylan Rajasekaram* (5 minutes ago)
- `af2f99906` Merge branch 'master' of https://github.com/dlnraja/com.tuya.zigbee - *Dylan Rajasekaram* (5 minutes ago)
- `2334f112c` chore: Update app.json to v3.0.5 with complete session improvements - *Dylan Rajasekaram* (6 minutes ago)
>>>>>>> 429bd4ce

---

## 📄 License

MIT License - See [LICENSE](LICENSE) file for details

---

## 👤 Author

**Dylan Rajasekaram**
- Email: dylan.rajasekaram@gmail.com
- GitHub: [@dlnraja](https://github.com/dlnraja)

---

## 🙏 Acknowledgments

Based on the original work by **Johan Bendz** and inspired by:
- [Philips Hue Zigbee](https://github.com/JohanBendz/com.philips.hue.zigbee) by Johan Bendz
- [Aqara & Xiaomi](https://github.com/Maxmudjon/com.maxmudjon.mihomey) by Maxmudjon
- [SONOFF Zigbee](https://github.com/StyraHem/Homey.Sonoff.Zigbee) by StyraHem

---

## ⚡ Status

```
Last Updated:     2025-10-16
Version:          3.0.5
Build Status:     ✅ Passing
Documentation:    ✅ Up to date
GitHub Actions:   ✅ Active
```

**This README is automatically generated and updated by [update-all-links.js](scripts/automation/update-all-links.js)**

---

**💡 Tip:** Use `powershell scripts/automation/smart-commit.ps1 "message"` for automatic docs updates!<|MERGE_RESOLUTION|>--- conflicted
+++ resolved
@@ -176,19 +176,16 @@
 
 ## 📝 Recent Commits
 
-<<<<<<< HEAD
 - `1a6c019eb` Merge branch 'master' of https://github.com/dlnraja/com.tuya.zigbee - *Dylan Rajasekaram* (4 minutes ago)
 - `4502166bd` ci: Add publish-v3.yml workflow for automated Homey App Store publication - *Dylan Rajasekaram* (5 minutes ago)
 - `e47f74b7a` Docs: Auto-update links, paths, README & CHANGELOG [skip ci] - *Dylan Rajasekaram* (8 minutes ago)
 - `af2f99906` Merge branch 'master' of https://github.com/dlnraja/com.tuya.zigbee - *Dylan Rajasekaram* (9 minutes ago)
 - `2334f112c` chore: Update app.json to v3.0.5 with complete session improvements - *Dylan Rajasekaram* (10 minutes ago)
-=======
 - `1a6c019eb` Merge branch 'master' of https://github.com/dlnraja/com.tuya.zigbee - *Dylan Rajasekaram* (47 seconds ago)
 - `4502166bd` ci: Add publish-v3.yml workflow for automated Homey App Store publication - *Dylan Rajasekaram* (2 minutes ago)
 - `e47f74b7a` Docs: Auto-update links, paths, README & CHANGELOG [skip ci] - *Dylan Rajasekaram* (5 minutes ago)
 - `af2f99906` Merge branch 'master' of https://github.com/dlnraja/com.tuya.zigbee - *Dylan Rajasekaram* (5 minutes ago)
 - `2334f112c` chore: Update app.json to v3.0.5 with complete session improvements - *Dylan Rajasekaram* (6 minutes ago)
->>>>>>> 429bd4ce
 
 ---
 
