--- conflicted
+++ resolved
@@ -175,19 +175,16 @@
 
 ## 📝 Recent Commits
 
-<<<<<<< HEAD
 - `af2f99906` Merge branch 'master' of https://github.com/dlnraja/com.tuya.zigbee - *Dylan Rajasekaram* (4 minutes ago)
 - `2334f112c` chore: Update app.json to v3.0.5 with complete session improvements - *Dylan Rajasekaram* (5 minutes ago)
 - `36eed5127` Docs: Auto-update links, paths, README & CHANGELOG [skip ci] - *Dylan Rajasekaram* (8 minutes ago)
 - `9076454a2` Merge branch 'master' of https://github.com/dlnraja/com.tuya.zigbee - *Dylan Rajasekaram* (9 minutes ago)
 - `7ece0d3ca` feat: Intelligent driver enrichment - 67 drivers with 254 manufacturer IDs + features - *Dylan Rajasekaram* (9 minutes ago)
-=======
 - `af2f99906` Merge branch 'master' of https://github.com/dlnraja/com.tuya.zigbee - *Dylan Rajasekaram* (46 seconds ago)
 - `2334f112c` chore: Update app.json to v3.0.5 with complete session improvements - *Dylan Rajasekaram* (2 minutes ago)
 - `36eed5127` Docs: Auto-update links, paths, README & CHANGELOG [skip ci] - *Dylan Rajasekaram* (5 minutes ago)
 - `9076454a2` Merge branch 'master' of https://github.com/dlnraja/com.tuya.zigbee - *Dylan Rajasekaram* (5 minutes ago)
 - `7ece0d3ca` feat: Intelligent driver enrichment - 67 drivers with 254 manufacturer IDs + features - *Dylan Rajasekaram* (6 minutes ago)
->>>>>>> e47f74b7
 
 ---
 
