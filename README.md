--- conflicted
+++ resolved
@@ -220,19 +220,16 @@
 
 ## 📝 Recent Commits
 
-<<<<<<< HEAD
 - `d4d8b5375` Merge branch 'master' of https://github.com/dlnraja/com.tuya.zigbee - *Dylan Rajasekaram* (4 minutes ago)
 - `eae930b0b` Docs: Integration Nedis Zigbee Support (Tuya inside, pas besoin app separee, Action NL/BE) - *Dylan Rajasekaram* (5 minutes ago)
 - `767af5401` Docs: Auto-update links, paths, README & CHANGELOG [skip ci] - *Dylan Rajasekaram* (8 minutes ago)
 - `05659653c` Merge branch 'master' of https://github.com/dlnraja/com.tuya.zigbee - *Dylan Rajasekaram* (9 minutes ago)
 - `0847677d4` Sync - *Dylan Rajasekaram* (10 minutes ago)
-=======
 - `d4d8b5375` Merge branch 'master' of https://github.com/dlnraja/com.tuya.zigbee - *Dylan Rajasekaram* (53 seconds ago)
 - `eae930b0b` Docs: Integration Nedis Zigbee Support (Tuya inside, pas besoin app separee, Action NL/BE) - *Dylan Rajasekaram* (86 seconds ago)
 - `767af5401` Docs: Auto-update links, paths, README & CHANGELOG [skip ci] - *Dylan Rajasekaram* (5 minutes ago)
 - `05659653c` Merge branch 'master' of https://github.com/dlnraja/com.tuya.zigbee - *Dylan Rajasekaram* (5 minutes ago)
 - `0847677d4` Sync - *Dylan Rajasekaram* (6 minutes ago)
->>>>>>> dbd1d617
 
 ---
 
