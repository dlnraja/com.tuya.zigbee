--- conflicted
+++ resolved
@@ -175,19 +175,16 @@
 
 ## 📝 Recent Commits
 
-<<<<<<< HEAD
 - `c35b815a0` Merge branch 'master' of https://github.com/dlnraja/com.tuya.zigbee - *Dylan Rajasekaram* (7 minutes ago)
 - `236fe2a98` fix: Project coherence verification + motion sensors IAS Zone fixes - *Dylan Rajasekaram* (8 minutes ago)
 - `1ce32413d` Docs: Auto-update links, paths, README & CHANGELOG [skip ci] - *Dylan Rajasekaram* (15 minutes ago)
 - `67c7f4fef` Merge branch 'master' of https://github.com/dlnraja/com.tuya.zigbee - *Dylan Rajasekaram* (16 minutes ago)
 - `2a1b17695` docs: IAS Zone implementation verification - CONFORME Homey SDK best practices - *Dylan Rajasekaram* (17 minutes ago)
-=======
 - `c35b815a0` Merge branch 'master' of https://github.com/dlnraja/com.tuya.zigbee - *Dylan Rajasekaram* (44 seconds ago)
 - `236fe2a98` fix: Project coherence verification + motion sensors IAS Zone fixes - *Dylan Rajasekaram* (2 minutes ago)
 - `1ce32413d` Docs: Auto-update links, paths, README & CHANGELOG [skip ci] - *Dylan Rajasekaram* (9 minutes ago)
 - `67c7f4fef` Merge branch 'master' of https://github.com/dlnraja/com.tuya.zigbee - *Dylan Rajasekaram* (10 minutes ago)
 - `2a1b17695` docs: IAS Zone implementation verification - CONFORME Homey SDK best practices - *Dylan Rajasekaram* (11 minutes ago)
->>>>>>> 6054dc3f
 
 ---
 
