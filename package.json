{
  "name": "com.tuya.zigbee",
  "version": "1.0.0",
  "scripts": {
    "start": "node dashboard/index.js",
    "sync-drivers": "node scripts/z2m-parser.js",
    "generate-icons": "node scripts/icon-generator.js",
    "parse-docs": "node scripts/doc-parser.js",
    "benchmark-ai": "node scripts/benchmark-ai.js",
    "test": "mocha -r ts-node/register test/test-driver.ts",
<<<<<<< HEAD
    "pretest": "npm install"
=======
    "pretest": "npm install",
    "merge-manufacturers": "python3 tools/merge_manufacturers.py"
>>>>>>> 8e3289e1
  },
  "dependencies": {
    "axios": "^1.5.0",
    "express": "^4.18.2"
  },
  "devDependencies": {
    "mocha": "^11.7.1",
    "ts-node": "^10.9.1",
    "chai": "^4.3.10",
    "@types/mocha": "^10.0.1"
  }
}<|MERGE_RESOLUTION|>--- conflicted
+++ resolved
@@ -8,12 +8,7 @@
     "parse-docs": "node scripts/doc-parser.js",
     "benchmark-ai": "node scripts/benchmark-ai.js",
     "test": "mocha -r ts-node/register test/test-driver.ts",
-<<<<<<< HEAD
-    "pretest": "npm install"
-=======
-    "pretest": "npm install",
-    "merge-manufacturers": "python3 tools/merge_manufacturers.py"
->>>>>>> 8e3289e1
+
   },
   "dependencies": {
     "axios": "^1.5.0",
